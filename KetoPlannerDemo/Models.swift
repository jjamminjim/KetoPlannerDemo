/*
[TP] SwiftData — Demo Talking Points

- Why SwiftData: @Model macro, automatic schema, tight SwiftUI integration.
- Core patterns in this app: @Environment(\.modelContext), @Query, FetchDescriptor + #Predicate.
- Data integrity: delete rules, uniqueness, indexing.
- Versioning: @available markers for newer features.
*/

import Foundation
import SwiftData


/*
[TP]

- ChatThread is a root entity for conversations.
- `@Attribute(.unique)` on `chatID` ensures stable identity.
- `@Relationship(deleteRule: .cascade)` removes messages when a thread is deleted.
- Constructor provides defaults for easy seeding in demos/tests.
*/
@Model
final class ChatThread {
    @Attribute(.unique) var chatID: UUID
    var title: String
    var createdAt: Date
    @Relationship(deleteRule: .cascade) var messages: [BaseMessage]

    init(id: UUID = .init(), title: String = "Keto Chat", createdAt: Date = .now, messages: [BaseMessage] = []) {
        self.chatID = id
        self.title = title
        self.createdAt = createdAt
        self.messages = messages
    }
}

<<<<<<< HEAD
protocol MessageItem {
    var messageID: UUID { get }
    var text: String { get }
    var createdAt: Date { get }
    var userMessage: Bool { get }
}

=======
/*
[TP]

- Messages are a separate entity, linked to a thread; newer OS availability demonstrates forward-looking features.
- `#Index` and `#Unique` on `messageID` speed lookup and enforce uniqueness.
- `@Attribute(.preserveValueOnDeletion)` keeps IDs for auditing/tombstones.
- Notes on potential inheritance (commented subclasses) for polymorphism in SwiftData.
*/
>>>>>>> f9917877
@available(iOS 26, *)
@Model class BaseMessage {
    #Index<BaseMessage>([\.messageID])
    #Unique<BaseMessage>([\.messageID])
    
    @Attribute(.preserveValueOnDeletion) var messageID: UUID

    var text: String
    var createdAt: Date

    fileprivate init(id: UUID, text: String, createdAt: Date) {
        self.messageID = id
        self.text = text
        self.createdAt = createdAt
    }
}

<<<<<<< HEAD
extension BaseMessage: MessageItem {
    @Transient @objc var userMessage: Bool {
        fatalError("userMessage getter must be implemented in subclass")
    }
}

@available(iOS 26, *)
@Model final class UserMessage: BaseMessage {
    override init(id: UUID = .init(), text: String, createdAt: Date = .now) {
        super.init(id: id, text: text, createdAt: createdAt)
    }
    
    override var userMessage: Bool { true }
}

@available(iOS 26, *)
@Model final class AssistantMessage: BaseMessage {
    override init(id: UUID = .init(), text: String, createdAt: Date = .now) {
        super.init(id: id, text: text, createdAt: createdAt)
    }
    
    override var userMessage: Bool { false }
}
=======
/*
[TP] Commented subclasses demonstrate optional inheritance/polymorphism usage in newer OS versions.
*/

//@available(iOS 26, *)
//@Model final class UserMessage: BaseMessage {
//    override init(id: UUID = .init(), text: String, createdAt: Date = .now) {
//        responseCount = 0
//        super.init(id: id, text: text, createdAt: createdAt)
//    }
//    
//    var responseCount: Int
//}
//
//@available(iOS 26, *)
//@Model final class AssistantMessage: BaseMessage {
//    override init(id: UUID = .init(), text: String, createdAt: Date = .now) {
//        responseCount = 0
//        super.init(id: id, text: text, createdAt: createdAt)
//    }
//    
//    var responseCount: Int
//}
>>>>>>> f9917877
<|MERGE_RESOLUTION|>--- conflicted
+++ resolved
@@ -5,6 +5,13 @@
 - Core patterns in this app: @Environment(\.modelContext), @Query, FetchDescriptor + #Predicate.
 - Data integrity: delete rules, uniqueness, indexing.
 - Versioning: @available markers for newer features.
+- Subclassing in SwiftData: base `@Model` with `final` subclasses for polymorphism.
+- Availability gates: mark base and subclasses with `@available` to avoid schema drift on older OSes.
+- Type-based queries: fetch `BaseMessage` to get all, or `UserMessage`/`AssistantMessage` for filtered types.
+- Migrations: adding subclasses later is a lightweight additive change; removing/merging requires a migration plan.
+- Delete rules: relationships declared on the base apply to all subclasses (e.g., cascade from thread to any message type).
+- Indexing/uniqueness: define indexes on the base so constraints apply uniformly across subclasses.
+- UI polymorphism: render different SwiftUI rows based on dynamic type (`is UserMessage`).
 */
 
 import Foundation
@@ -34,7 +41,6 @@
     }
 }
 
-<<<<<<< HEAD
 protocol MessageItem {
     var messageID: UUID { get }
     var text: String { get }
@@ -42,16 +48,25 @@
     var userMessage: Bool { get }
 }
 
-=======
 /*
-[TP]
+[TP] Subclassing & Polymorphism in SwiftData
 
-- Messages are a separate entity, linked to a thread; newer OS availability demonstrates forward-looking features.
-- `#Index` and `#Unique` on `messageID` speed lookup and enforce uniqueness.
-- `@Attribute(.preserveValueOnDeletion)` keeps IDs for auditing/tombstones.
-- Notes on potential inheritance (commented subclasses) for polymorphism in SwiftData.
+- BaseMessage is the abstract root. It's marked @Model so it participates in persistence, but it's not instantiated directly in UI.
+- `#Index` and `#Unique` live on the base so constraints and performance benefits flow to all subclasses.
+- `@Attribute(.preserveValueOnDeletion)` on the base preserves identity even if a subclass instance is deleted.
+- Use `@available` to scope these types to newer OSes without breaking older deployments.
+- Querying:
+  - Fetch `BaseMessage` to get a heterogeneous collection (both user + assistant).
+  - Fetch `UserMessage` or `AssistantMessage` to narrow by concrete type.
+  - Predicates can filter by type with `is` checks when needed.
+- Relationships:
+  - The `ChatThread.messages: [BaseMessage]` relationship accepts any subclass. Cascade delete will remove all derived instances.
+- Migrations:
+  - Adding a new subclass (e.g., SystemMessage) is additive; ensure schema version bump if shipping.
+  - Moving properties from base to subclass (or vice versa) is a breaking change and needs a migration.
+- UI:
+  - Prefer protocol `MessageItem` for view consumption to decouple UI from persistence types.
 */
->>>>>>> f9917877
 @available(iOS 26, *)
 @Model class BaseMessage {
     #Index<BaseMessage>([\.messageID])
@@ -69,13 +84,20 @@
     }
 }
 
-<<<<<<< HEAD
 extension BaseMessage: MessageItem {
     @Transient @objc var userMessage: Bool {
         fatalError("userMessage getter must be implemented in subclass")
     }
 }
 
+/*
+[TP] Subclasses
+- `UserMessage` and `AssistantMessage` are concrete leaf types that inherit from `BaseMessage` and override `userMessage` for UI logic.
+- Marked `final` to keep the hierarchy shallow and avoid unintended further subclassing.
+- Constructors delegate to the base to keep a single source of truth for stored properties.
+- You can add additional subclasses later (e.g., `SystemMessage`, `ToolMessage`) without changing the relationship on `ChatThread`.
+- When seeding or importing, you can create mixed arrays: `[UserMessage(...), AssistantMessage(...)]` and assign to `messages` in one shot.
+*/
 @available(iOS 26, *)
 @Model final class UserMessage: BaseMessage {
     override init(id: UUID = .init(), text: String, createdAt: Date = .now) {
@@ -92,29 +114,4 @@
     }
     
     override var userMessage: Bool { false }
-}
-=======
-/*
-[TP] Commented subclasses demonstrate optional inheritance/polymorphism usage in newer OS versions.
-*/
-
-//@available(iOS 26, *)
-//@Model final class UserMessage: BaseMessage {
-//    override init(id: UUID = .init(), text: String, createdAt: Date = .now) {
-//        responseCount = 0
-//        super.init(id: id, text: text, createdAt: createdAt)
-//    }
-//    
-//    var responseCount: Int
-//}
-//
-//@available(iOS 26, *)
-//@Model final class AssistantMessage: BaseMessage {
-//    override init(id: UUID = .init(), text: String, createdAt: Date = .now) {
-//        responseCount = 0
-//        super.init(id: id, text: text, createdAt: createdAt)
-//    }
-//    
-//    var responseCount: Int
-//}
->>>>>>> f9917877
+}